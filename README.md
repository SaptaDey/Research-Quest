<<<<<<< HEAD
# Advanced Scientific Reasoning Graph-of-Thoughts (ASR-GoT) MCP Server

[![License: MIT](https://img.shields.io/badge/License-MIT-yellow.svg)](https://opensource.org/licenses/MIT)
[![Node.js Version](https://img.shields.io/badge/node-%3E%3D18.0.0-brightgreen.svg)](https://nodejs.org/)
[![MCP Server](https://img.shields.io/badge/MCP-Server-blue.svg)](https://modelcontextprotocol.io/)
[![ASR-GoT](https://img.shields.io/badge/Framework-ASR--GoT-green.svg)]()
[![smithery badge](https://smithery.ai/badge/@SaptaDey/scientific-research-claude-extension)](https://smithery.ai/server/@SaptaDey/scientific-research-claude-extension)

**Advanced Scientific Reasoning - Graph of Thoughts**

A comprehensive desktop extension implementing the ASR-GoT framework for systematic scientific reasoning through an 8-stage graph-based methodology.

> 🧬 **Designed for Advanced Scientific Research** - Created specifically for research in immunology, dermatology, and computational biology, but extensible to any scientific domain.

## Overview

The ASR-GoT (Advanced Scientific Reasoning - Graph of Thoughts) desktop extension provides researchers with a powerful tool for conducting systematic scientific analysis through a structured, graph-based approach. This extension implements the complete ASR-GoT framework as defined in the ASR-GoT.md specification, enabling:

- **Systematic Research Methodology**: 8-stage process from initialization to reflection
- **Multi-dimensional Confidence Tracking**: Bayesian belief updates with statistical rigor
- **Interdisciplinary Research Support**: Bridge nodes connecting different domains
- **Causal Inference Capabilities**: Pearl's do-calculus and counterfactual reasoning
- **Temporal Pattern Analysis**: Dynamic relationship modeling
- **Bias Detection & Mitigation**: Systematic bias identification and correction
- **Impact Assessment**: Research significance and utility estimation
- **Collaborative Research Features**: Multi-researcher attribution and consensus building

## Architecture

### 8-Stage ASR-GoT Framework

1. **Initialization**: Create root node with task understanding
2. **Decomposition**: Break down research task into fundamental dimensions
3. **Hypothesis/Planning**: Generate competing hypotheses with detailed metadata
4. **Evidence Integration**: Bayesian confidence updates with typed relationships
5. **Pruning/Merging**: Graph refinement based on confidence and impact
6. **Subgraph Extraction**: Focus on high-value research pathways
7. **Composition**: Generate structured research narratives
8. **Reflection**: Comprehensive quality audit and validation

### Key Features

- **Multi-dimensional Confidence**: `[empirical_support, theoretical_basis, methodological_rigor, consensus_alignment]`
- **Typed Relationships**: Causal, temporal, correlative, and logical edge types
- **Statistical Validation**: Power analysis, effect size estimation, confidence intervals
- **Knowledge Gap Identification**: Systematic identification of research opportunities
- **Interdisciplinary Bridge Nodes (IBNs)**: Connect insights across research domains
- **Dynamic Graph Topology**: Adaptive structure based on evidence patterns

## Quick Start

### 🚀 Installation

#### Prerequisites
- **Node.js** >= 18.0.0 ([Download](https://nodejs.org/))
- **Claude Desktop** >= 0.10.0 ([Download](https://claude.ai/desktop))
- **Git** for cloning the repository

#### Setup Instructions

1. **Clone the Repository**
   ```bash
   git clone https://github.com/saptaswa-dey/asr-got-desktop-extension.git
   cd asr-got-desktop-extension
   ```

2. **Install Dependencies**
   ```bash
   cd server
   npm install
   ```

3. **Test Installation**
   ```bash
   npm test
   ```

4. **Package Extension** (if needed)
   ```bash
   # Using DXT CLI (if available)
   dxt pack .
   
   # Or create zip manually
   zip -r asr-got-extension.dxt manifest.json server/ -x "server/node_modules/.cache/*"
   ```

5. **Install in Claude Desktop**
   - Open Claude Desktop
   - Navigate to Extensions
   - Install from local file: `asr-got-extension.dxt`
   - Configure research domain and preferences

## Configuration

The extension supports extensive customization through user configuration:

### Research Settings
- **Primary Research Domain**: Your field of expertise (immunology, dermatology, etc.)
- **Confidence Threshold**: Minimum confidence for hypothesis consideration (0.0-1.0)
- **Statistical Power Threshold**: Minimum power for evidence acceptance (0.0-1.0)

### Framework Options
- **Multi-Layer Networks**: Enable complex system representation
- **Collaboration Features**: Multi-researcher attribution and consensus
- **Temporal Decay Factor**: Time-based evidence weighting (0.0-1.0)
- **Citation Style**: Vancouver, APA, Harvard, or Nature formats

### Workspace
- **Research Directory**: Local folder for graph data and exports
- **Impact Estimation Model**: Basic, comprehensive, or domain-specific

## Usage Examples

### Basic Research Workflow

1. **Initialize Research Graph**
   ```javascript
   // Initialize new research investigation
   await claude.tools.initialize_asr_got_graph({
     task_description: "Investigate the role of skin microbiome in cutaneous T-cell lymphoma progression",
     initial_confidence: [0.8, 0.7, 0.9, 0.6],
     config: {
       research_domain: "immunology",
       enable_multi_layer: true
     }
   });
   ```

2. **Decompose Research Task**
   ```javascript
   // Break down into research dimensions
   await claude.tools.decompose_research_task({
     dimensions: [
       "Scope", "Objectives", "Methodology", 
       "Data Requirements", "Expected Outcomes", 
       "Potential Biases", "Knowledge Gaps"
     ]
   });
   ```

3. **Generate Hypotheses**
   ```javascript
   // Create competing hypotheses for a dimension
   await claude.tools.generate_hypotheses({
     dimension_node_id: "n2.1",
     hypotheses: [
       {
         content: "Microbiome dysbiosis precedes CTCL development",
         falsification_criteria: "Longitudinal study showing normal microbiome in pre-malignant tissue",
         impact_score: 0.8,
         disciplinary_tags: ["immunology", "dermatology", "microbiome"]
       }
     ]
   });
   ```

4. **Integrate Evidence**
   ```javascript
   // Add evidence with statistical validation
   await claude.tools.integrate_evidence({
     hypothesis_node_id: "h_n2.1_1",
     evidence: {
       title: "Microbiome Analysis in CTCL Patients",
       content: "16S rRNA sequencing shows reduced diversity in lesional skin",
       relationship: "Supportive",
       statistical_power: {
         power: 0.85,
         sample_size: 120,
         effect_size: 0.6
       },
       confidence: [0.8, 0.7, 0.9, 0.8]
     }
   });
   ```

### Advanced Features

#### Causal Analysis
```javascript
await claude.tools.analyze_causal_relationships({
  source_node: "microbiome_dysbiosis",
  target_node: "ctcl_progression",
  method: "do_calculus",
  confounders: ["age", "immunosuppression", "genetics"]
});
```

#### Temporal Pattern Detection
```javascript
await claude.tools.detect_temporal_patterns({
  node_set: ["immune_activation", "microbiome_shift", "malignant_transformation"],
  pattern_types: ["sequential", "cyclic", "delayed"]
});
```

#### Knowledge Gap Analysis
```javascript
await claude.tools.identify_knowledge_gaps({
  focus_areas: ["mechanistic_pathways", "therapeutic_targets"],
  prioritization: "impact_weighted"
});
```

## Tools Reference

### Core ASR-GoT Tools

| Tool | Description | Stage |
|------|-------------|-------|
| `initialize_asr_got_graph` | Create new research graph | 1 |
| `decompose_research_task` | Break down into dimensions | 2 |
| `generate_hypotheses` | Create competing hypotheses | 3 |
| `integrate_evidence` | Add evidence with Bayesian updates | 4 |
| `analyze_causal_relationships` | Perform causal inference | 4 |
| `detect_temporal_patterns` | Identify time-based relationships | 4 |
| `assess_statistical_power` | Evaluate evidence quality | 4 |
| `detect_biases` | Identify reasoning biases | 5 |
| `extract_subgraphs` | Focus on high-value paths | 6 |
| `generate_research_narrative` | Create structured output | 7 |
| `perform_reflection_audit` | Quality control and validation | 8 |

### Utility Tools

| Tool | Description |
|------|-------------|
| `plan_interventions` | Model research interventions |
| `create_interdisciplinary_bridges` | Connect research domains |
| `estimate_research_impact` | Assess significance and utility |
| `export_graph_data` | Export in JSON/YAML/GraphML |
| `import_research_data` | Import existing research |

## Data Export Formats

- **JSON**: Complete graph data with full metadata
- **YAML**: Human-readable configuration format
- **GraphML**: Compatible with network analysis tools (Gephi, Cytoscape)
- **DOT**: Graphviz visualization format

## Integration with Research Workflows

### Literature Review Integration
```javascript
// Import papers and create evidence nodes
await claude.tools.import_research_data({
  source: "pubmed_search",
  query: "cutaneous T-cell lymphoma microbiome",
  filters: { year_range: "2020-2024", study_types: ["clinical", "experimental"] }
});
```

### Collaborative Research
```javascript
// Enable multi-researcher features
await claude.tools.configure_collaboration({
  researchers: [
    { name: "Dr. Smith", expertise: "dermatology", role: "lead" },
    { name: "Dr. Johnson", expertise: "microbiome", role: "specialist" }
  ],
  consensus_threshold: 0.8
});
```

## Quality Assurance Features

- **Bias Detection**: Systematic identification of cognitive and systemic biases
- **Falsifiability Validation**: Ensure hypotheses meet scientific standards
- **Statistical Rigor**: Power analysis and effect size validation
- **Causal Validity**: Proper causal inference methodology
- **Temporal Consistency**: Logical time-based relationship validation

## Customization for Research

The extension is pre-configured with a research profile:

- **Primary Domain**: Immunology/Dermatology
- **Specializations**: CTCL, skin microbiome, chromosomal instability
- **Methodologies**: Genomic analysis, pharmacologic interference, ML integration
- **Communication Style**: Formal academic discourse with Vancouver citations
- **Interdisciplinary Focus**: Immunology ↔ Machine Learning bridges

## Troubleshooting

### Common Issues

1. **Server Start Failure**
   ```bash
   cd server
   npm install
   node index.js
   ```

2. **Tool Not Found**
   - Verify manifest.json is valid
   - Check server/index.js tool definitions
   - Restart Claude Desktop

3. **Graph State Errors**
   - Initialize graph before using other tools
   - Follow stage sequence (1→8)
   - Check current stage with `get_graph_summary`

4. **Export Issues**
   - Verify output directory permissions
   - Check available disk space
   - Validate graph data integrity

### Debug Mode
```bash
# Run server with debugging
cd server
node --inspect index.js
```

## Contributing

This extension follows the ASR-GoT specification. Contributions should:

1. Maintain compatibility with the 8-stage framework
2. Include comprehensive test coverage
3. Follow defensive programming practices
4. Update documentation for new features

## License

MIT License - See LICENSE file for details.

## Support

- **Issues**: [GitHub Issues](https://github.com/saptaswa-dey/asr-got-desktop-extension/issues)
- **Documentation**: [GitHub Wiki](https://github.com/saptaswa-dey/asr-got-desktop-extension/wiki)
- **Contact**: Dr. Saptaswa Dey <saptaswa.dey@medunigraz.at>

## 📊 GitHub Repository Features

- **⭐ Star this repo** if you find it useful!
- **🐛 Report issues** via [GitHub Issues](https://github.com/saptaswa-dey/asr-got-desktop-extension/issues)
- **💡 Request features** through issue templates
- **🤝 Contribute** following our [Contributing Guidelines](CONTRIBUTING.md)

## 📝 Citation

If you use this extension in your research, please cite:

```bibtex
@software{dey2024asrgot,
  author = {Dey, Saptaswa},
  title = {ASR-GoT Desktop Extension: Advanced Scientific Reasoning through Graph-of-Thoughts Framework},
  year = {2024},
  version = {1.0.0},
  url = {https://github.com/saptaswa-dey/asr-got-desktop-extension},
  license = {MIT}
}
```

---

**Built for systematic scientific reasoning. Designed for discovery.**
=======
# Research Quest

[![License: MIT](https://img.shields.io/badge/License-MIT-yellow.svg)](https://opensource.org/licenses/MIT)
[![Node.js Version](https://img.shields.io/badge/node-%3E%3D18.0.0-brightgreen.svg)](https://nodejs.org/)
[![MCP Server](https://img.shields.io/badge/MCP-Server-blue.svg)](https://modelcontextprotocol.io/)
[![Research-Quest](https://img.shields.io/badge/Framework-Research--Quest-green.svg)]()
[![smithery badge](https://smithery.ai/badge/@SaptaDey/research-quest)](https://smithery.ai/server/@SaptaDey/research-quest)


**Research-Quest**

A comprehensive desktop extension implementing the Research-Quest framework for systematic scientific reasoning through an 8-stage graph-based methodology.

> 🧬 **Designed for Advanced Scientific Research** - Created specifically for research in immunology, dermatology, and computational biology, but extensible to any scientific domain.

## Overview

The Research-Quest desktop extension provides researchers with a powerful tool for conducting systematic scientific analysis through a structured, graph-based approach. This extension implements the complete Research-Quest framework as defined in the Research-Quest.md specification, enabling:

- **Systematic Research Methodology**: 8-stage process from initialization to reflection
- **Multi-dimensional Confidence Tracking**: Bayesian belief updates with statistical rigor
- **Interdisciplinary Research Support**: Bridge nodes connecting different domains
- **Causal Inference Capabilities**: Pearl's do-calculus and counterfactual reasoning
- **Temporal Pattern Analysis**: Dynamic relationship modeling
- **Bias Detection & Mitigation**: Systematic bias identification and correction
- **Impact Assessment**: Research significance and utility estimation
- **Collaborative Research Features**: Multi-researcher attribution and consensus building

## Architecture

### 8-Stage Research-Quest Framework

1. **Initialization**: Create root node with task understanding
2. **Decomposition**: Break down research task into fundamental dimensions
3. **Hypothesis/Planning**: Generate competing hypotheses with detailed metadata
4. **Evidence Integration**: Bayesian confidence updates with typed relationships
5. **Pruning/Merging**: Graph refinement based on confidence and impact
6. **Subgraph Extraction**: Focus on high-value research pathways
7. **Composition**: Generate structured research narratives
8. **Reflection**: Comprehensive quality audit and validation

### Key Features

- **Multi-dimensional Confidence**: `[empirical_support, theoretical_basis, methodological_rigor, consensus_alignment]`
- **Typed Relationships**: Causal, temporal, correlative, and logical edge types
- **Statistical Validation**: Power analysis, effect size estimation, confidence intervals
- **Knowledge Gap Identification**: Systematic identification of research opportunities
- **Interdisciplinary Bridge Nodes (IBNs)**: Connect insights across research domains
- **Dynamic Graph Topology**: Adaptive structure based on evidence patterns

## Quick Start

### 🚀 Installation

#### Installing via Smithery

To install scientific-research-claude-extension for Claude Desktop automatically via [Smithery](https://smithery.ai/server/@SaptaDey/scientific-research-claude-extension):

```bash
npx -y @smithery/cli install @SaptaDey/scientific-research-claude-extension --client claude
```

#### Prerequisites
- **Node.js** >= 18.0.0 ([Download](https://nodejs.org/))
- **Claude Desktop** >= 0.10.0 ([Download](https://claude.ai/desktop))
- **Git** for cloning the repository

#### Setup Instructions

1. **Clone the Repository**
   ```bash
   git clone https://github.com/SaptaDey/Research-Quest-desktop-extension.git
   cd Research-Quest-desktop-extension
   ```

2. **Install Dependencies**
   ```bash
   cd server
   npm install
   ```

3. **Test Installation**
   ```bash
   npm test
   ```

4. **Package Extension** (if needed)
   ```bash
   # Using DXT CLI (if available)
   dxt pack .
   
   # Or create zip manually
   zip -r Research-Quest-extension.dxt manifest.json server/ -x "server/node_modules/.cache/*"
   ```

5. **Install in Claude Desktop**
   - Open Claude Desktop
   - Navigate to Extensions
   - Install from local file: `Research-Quest-extension.dxt`
   - Configure research domain and preferences

## Configuration

The extension supports extensive customization through user configuration:

### Research Settings
- **Primary Research Domain**: Your field of expertise (immunology, dermatology, etc.)
- **Confidence Threshold**: Minimum confidence for hypothesis consideration (0.0-1.0)
- **Statistical Power Threshold**: Minimum power for evidence acceptance (0.0-1.0)

### Framework Options
- **Multi-Layer Networks**: Enable complex system representation
- **Collaboration Features**: Multi-researcher attribution and consensus
- **Temporal Decay Factor**: Time-based evidence weighting (0.0-1.0)
- **Citation Style**: Vancouver, APA, Harvard, or Nature formats

### Workspace
- **Research Directory**: Local folder for graph data and exports
- **Impact Estimation Model**: Basic, comprehensive, or domain-specific

## Usage Examples

### Basic Research Workflow

1. **Initialize Research Graph**
   ```javascript
   // Initialize new research investigation
   await claude.tools.initialize_asr_got_graph({
     task_description: "Investigate the role of skin microbiome in cutaneous T-cell lymphoma progression",
     initial_confidence: [0.8, 0.7, 0.9, 0.6],
     config: {
       research_domain: "immunology",
       enable_multi_layer: true
     }
   });
   ```

2. **Decompose Research Task**
   ```javascript
   // Break down into research dimensions
   await claude.tools.decompose_research_task({
     dimensions: [
       "Scope", "Objectives", "Methodology", 
       "Data Requirements", "Expected Outcomes", 
       "Potential Biases", "Knowledge Gaps"
     ]
   });
   ```

3. **Generate Hypotheses**
   ```javascript
   // Create competing hypotheses for a dimension
   await claude.tools.generate_hypotheses({
     dimension_node_id: "n2.1",
     hypotheses: [
       {
         content: "Microbiome dysbiosis precedes CTCL development",
         falsification_criteria: "Longitudinal study showing normal microbiome in pre-malignant tissue",
         impact_score: 0.8,
         disciplinary_tags: ["immunology", "dermatology", "microbiome"]
       }
     ]
   });
   ```

4. **Integrate Evidence**
   ```javascript
   // Add evidence with statistical validation
   await claude.tools.integrate_evidence({
     hypothesis_node_id: "h_n2.1_1",
     evidence: {
       title: "Microbiome Analysis in CTCL Patients",
       content: "16S rRNA sequencing shows reduced diversity in lesional skin",
       relationship: "Supportive",
       statistical_power: {
         power: 0.85,
         sample_size: 120,
         effect_size: 0.6
       },
       confidence: [0.8, 0.7, 0.9, 0.8]
     }
   });
   ```

### Advanced Features

#### Causal Analysis
```javascript
await claude.tools.analyze_causal_relationships({
  source_node: "microbiome_dysbiosis",
  target_node: "ctcl_progression",
  method: "do_calculus",
  confounders: ["age", "immunosuppression", "genetics"]
});
```

#### Temporal Pattern Detection
```javascript
await claude.tools.detect_temporal_patterns({
  node_set: ["immune_activation", "microbiome_shift", "malignant_transformation"],
  pattern_types: ["sequential", "cyclic", "delayed"]
});
```

#### Knowledge Gap Analysis
```javascript
await claude.tools.identify_knowledge_gaps({
  focus_areas: ["mechanistic_pathways", "therapeutic_targets"],
  prioritization: "impact_weighted"
});
```

## Tools Reference

### Core Research-Quest Tools

| Tool | Description | Stage |
|------|-------------|-------|
| `initialize_asr_got_graph` | Create new research graph | 1 |
| `decompose_research_task` | Break down into dimensions | 2 |
| `generate_hypotheses` | Create competing hypotheses | 3 |
| `integrate_evidence` | Add evidence with Bayesian updates | 4 |
| `analyze_causal_relationships` | Perform causal inference | 4 |
| `detect_temporal_patterns` | Identify time-based relationships | 4 |
| `assess_statistical_power` | Evaluate evidence quality | 4 |
| `detect_biases` | Identify reasoning biases | 5 |
| `extract_subgraphs` | Focus on high-value paths | 6 |
| `generate_research_narrative` | Create structured output | 7 |
| `perform_reflection_audit` | Quality control and validation | 8 |

### Utility Tools

| Tool | Description |
|------|-------------|
| `plan_interventions` | Model research interventions |
| `create_interdisciplinary_bridges` | Connect research domains |
| `estimate_research_impact` | Assess significance and utility |
| `export_graph_data` | Export in JSON/YAML/GraphML |
| `import_research_data` | Import existing research |

## Data Export Formats

- **JSON**: Complete graph data with full metadata
- **YAML**: Human-readable configuration format
- **GraphML**: Compatible with network analysis tools (Gephi, Cytoscape)
- **DOT**: Graphviz visualization format

## Integration with Research Workflows

### Literature Review Integration
```javascript
// Import papers and create evidence nodes
await claude.tools.import_research_data({
  source: "pubmed_search",
  query: "cutaneous T-cell lymphoma microbiome",
  filters: { year_range: "2020-2024", study_types: ["clinical", "experimental"] }
});
```

### Collaborative Research
```javascript
// Enable multi-researcher features
await claude.tools.configure_collaboration({
  researchers: [
    { name: "Dr. Smith", expertise: "dermatology", role: "lead" },
    { name: "Dr. Johnson", expertise: "microbiome", role: "specialist" }
  ],
  consensus_threshold: 0.8
});
```

## Quality Assurance Features

- **Bias Detection**: Systematic identification of cognitive and systemic biases
- **Falsifiability Validation**: Ensure hypotheses meet scientific standards
- **Statistical Rigor**: Power analysis and effect size validation
- **Causal Validity**: Proper causal inference methodology
- **Temporal Consistency**: Logical time-based relationship validation

## Customization for Research

The extension is pre-configured with a research profile:

- **Primary Domain**: Immunology/Dermatology
- **Specializations**: CTCL, skin microbiome, chromosomal instability
- **Methodologies**: Genomic analysis, pharmacologic interference, ML integration
- **Communication Style**: Formal academic discourse with Vancouver citations
- **Interdisciplinary Focus**: Immunology ↔ Machine Learning bridges

## Troubleshooting

### Common Issues

1. **Server Start Failure**
   ```bash
   cd server
   npm install
   node index.js
   ```

2. **Tool Not Found**
   - Verify manifest.json is valid
   - Check server/index.js tool definitions
   - Restart Claude Desktop

3. **Graph State Errors**
   - Initialize graph before using other tools
   - Follow stage sequence (1→8)
   - Check current stage with `get_graph_summary`

4. **Export Issues**
   - Verify output directory permissions
   - Check available disk space
   - Validate graph data integrity

### Debug Mode
```bash
# Run server with debugging
cd server
node --inspect index.js
```

## Contributing

This extension follows the Research-Quest specification. Contributions should:

1. Maintain compatibility with the 8-stage framework
2. Include comprehensive test coverage
3. Follow defensive programming practices
4. Update documentation for new features

## License

MIT License - See LICENSE file for details.

## Support

- **Issues**: [GitHub Issues](https://github.com/SaptaDey/Research-Quest/issues)
- **Contact**: Dr. Saptaswa Dey <saptaswa.dey@medunigraz.at>

## 📊 GitHub Repository Features

- **⭐ Star this repo** if you find it useful!
- **🐛 Report issues** via [GitHub Issues](https://github.com/SaptaDey/Research-Quest/issues)
- **💡 Request features** through issue templates
- **🤝 Contribute** following our [Contributing Guidelines](CONTRIBUTING.md)

## 📝 Citation

If you use this extension in your research, please cite:

```bibtex
@software{dey2024asrgot,
  author = {Dey, Saptaswa},
  title = {Research-Quest},
  year = {2024},
  version = {1.0.0},
  url = {https://github.com/SaptaDey/Research-Quest},
  license = {MIT}
}
```

---

**Built for systematic scientific reasoning. Designed for discovery.**
>>>>>>> 3f468a83
<|MERGE_RESOLUTION|>--- conflicted
+++ resolved
@@ -1,725 +1,365 @@
-<<<<<<< HEAD
-# Advanced Scientific Reasoning Graph-of-Thoughts (ASR-GoT) MCP Server
-
-[![License: MIT](https://img.shields.io/badge/License-MIT-yellow.svg)](https://opensource.org/licenses/MIT)
-[![Node.js Version](https://img.shields.io/badge/node-%3E%3D18.0.0-brightgreen.svg)](https://nodejs.org/)
-[![MCP Server](https://img.shields.io/badge/MCP-Server-blue.svg)](https://modelcontextprotocol.io/)
-[![ASR-GoT](https://img.shields.io/badge/Framework-ASR--GoT-green.svg)]()
-[![smithery badge](https://smithery.ai/badge/@SaptaDey/scientific-research-claude-extension)](https://smithery.ai/server/@SaptaDey/scientific-research-claude-extension)
-
-**Advanced Scientific Reasoning - Graph of Thoughts**
-
-A comprehensive desktop extension implementing the ASR-GoT framework for systematic scientific reasoning through an 8-stage graph-based methodology.
-
-> 🧬 **Designed for Advanced Scientific Research** - Created specifically for research in immunology, dermatology, and computational biology, but extensible to any scientific domain.
-
-## Overview
-
-The ASR-GoT (Advanced Scientific Reasoning - Graph of Thoughts) desktop extension provides researchers with a powerful tool for conducting systematic scientific analysis through a structured, graph-based approach. This extension implements the complete ASR-GoT framework as defined in the ASR-GoT.md specification, enabling:
-
-- **Systematic Research Methodology**: 8-stage process from initialization to reflection
-- **Multi-dimensional Confidence Tracking**: Bayesian belief updates with statistical rigor
-- **Interdisciplinary Research Support**: Bridge nodes connecting different domains
-- **Causal Inference Capabilities**: Pearl's do-calculus and counterfactual reasoning
-- **Temporal Pattern Analysis**: Dynamic relationship modeling
-- **Bias Detection & Mitigation**: Systematic bias identification and correction
-- **Impact Assessment**: Research significance and utility estimation
-- **Collaborative Research Features**: Multi-researcher attribution and consensus building
-
-## Architecture
-
-### 8-Stage ASR-GoT Framework
-
-1. **Initialization**: Create root node with task understanding
-2. **Decomposition**: Break down research task into fundamental dimensions
-3. **Hypothesis/Planning**: Generate competing hypotheses with detailed metadata
-4. **Evidence Integration**: Bayesian confidence updates with typed relationships
-5. **Pruning/Merging**: Graph refinement based on confidence and impact
-6. **Subgraph Extraction**: Focus on high-value research pathways
-7. **Composition**: Generate structured research narratives
-8. **Reflection**: Comprehensive quality audit and validation
-
-### Key Features
-
-- **Multi-dimensional Confidence**: `[empirical_support, theoretical_basis, methodological_rigor, consensus_alignment]`
-- **Typed Relationships**: Causal, temporal, correlative, and logical edge types
-- **Statistical Validation**: Power analysis, effect size estimation, confidence intervals
-- **Knowledge Gap Identification**: Systematic identification of research opportunities
-- **Interdisciplinary Bridge Nodes (IBNs)**: Connect insights across research domains
-- **Dynamic Graph Topology**: Adaptive structure based on evidence patterns
-
-## Quick Start
-
-### 🚀 Installation
-
-#### Prerequisites
-- **Node.js** >= 18.0.0 ([Download](https://nodejs.org/))
-- **Claude Desktop** >= 0.10.0 ([Download](https://claude.ai/desktop))
-- **Git** for cloning the repository
-
-#### Setup Instructions
-
-1. **Clone the Repository**
-   ```bash
-   git clone https://github.com/saptaswa-dey/asr-got-desktop-extension.git
-   cd asr-got-desktop-extension
-   ```
-
-2. **Install Dependencies**
-   ```bash
-   cd server
-   npm install
-   ```
-
-3. **Test Installation**
-   ```bash
-   npm test
-   ```
-
-4. **Package Extension** (if needed)
-   ```bash
-   # Using DXT CLI (if available)
-   dxt pack .
-   
-   # Or create zip manually
-   zip -r asr-got-extension.dxt manifest.json server/ -x "server/node_modules/.cache/*"
-   ```
-
-5. **Install in Claude Desktop**
-   - Open Claude Desktop
-   - Navigate to Extensions
-   - Install from local file: `asr-got-extension.dxt`
-   - Configure research domain and preferences
-
-## Configuration
-
-The extension supports extensive customization through user configuration:
-
-### Research Settings
-- **Primary Research Domain**: Your field of expertise (immunology, dermatology, etc.)
-- **Confidence Threshold**: Minimum confidence for hypothesis consideration (0.0-1.0)
-- **Statistical Power Threshold**: Minimum power for evidence acceptance (0.0-1.0)
-
-### Framework Options
-- **Multi-Layer Networks**: Enable complex system representation
-- **Collaboration Features**: Multi-researcher attribution and consensus
-- **Temporal Decay Factor**: Time-based evidence weighting (0.0-1.0)
-- **Citation Style**: Vancouver, APA, Harvard, or Nature formats
-
-### Workspace
-- **Research Directory**: Local folder for graph data and exports
-- **Impact Estimation Model**: Basic, comprehensive, or domain-specific
-
-## Usage Examples
-
-### Basic Research Workflow
-
-1. **Initialize Research Graph**
-   ```javascript
-   // Initialize new research investigation
-   await claude.tools.initialize_asr_got_graph({
-     task_description: "Investigate the role of skin microbiome in cutaneous T-cell lymphoma progression",
-     initial_confidence: [0.8, 0.7, 0.9, 0.6],
-     config: {
-       research_domain: "immunology",
-       enable_multi_layer: true
-     }
-   });
-   ```
-
-2. **Decompose Research Task**
-   ```javascript
-   // Break down into research dimensions
-   await claude.tools.decompose_research_task({
-     dimensions: [
-       "Scope", "Objectives", "Methodology", 
-       "Data Requirements", "Expected Outcomes", 
-       "Potential Biases", "Knowledge Gaps"
-     ]
-   });
-   ```
-
-3. **Generate Hypotheses**
-   ```javascript
-   // Create competing hypotheses for a dimension
-   await claude.tools.generate_hypotheses({
-     dimension_node_id: "n2.1",
-     hypotheses: [
-       {
-         content: "Microbiome dysbiosis precedes CTCL development",
-         falsification_criteria: "Longitudinal study showing normal microbiome in pre-malignant tissue",
-         impact_score: 0.8,
-         disciplinary_tags: ["immunology", "dermatology", "microbiome"]
-       }
-     ]
-   });
-   ```
-
-4. **Integrate Evidence**
-   ```javascript
-   // Add evidence with statistical validation
-   await claude.tools.integrate_evidence({
-     hypothesis_node_id: "h_n2.1_1",
-     evidence: {
-       title: "Microbiome Analysis in CTCL Patients",
-       content: "16S rRNA sequencing shows reduced diversity in lesional skin",
-       relationship: "Supportive",
-       statistical_power: {
-         power: 0.85,
-         sample_size: 120,
-         effect_size: 0.6
-       },
-       confidence: [0.8, 0.7, 0.9, 0.8]
-     }
-   });
-   ```
-
-### Advanced Features
-
-#### Causal Analysis
-```javascript
-await claude.tools.analyze_causal_relationships({
-  source_node: "microbiome_dysbiosis",
-  target_node: "ctcl_progression",
-  method: "do_calculus",
-  confounders: ["age", "immunosuppression", "genetics"]
-});
-```
-
-#### Temporal Pattern Detection
-```javascript
-await claude.tools.detect_temporal_patterns({
-  node_set: ["immune_activation", "microbiome_shift", "malignant_transformation"],
-  pattern_types: ["sequential", "cyclic", "delayed"]
-});
-```
-
-#### Knowledge Gap Analysis
-```javascript
-await claude.tools.identify_knowledge_gaps({
-  focus_areas: ["mechanistic_pathways", "therapeutic_targets"],
-  prioritization: "impact_weighted"
-});
-```
-
-## Tools Reference
-
-### Core ASR-GoT Tools
-
-| Tool | Description | Stage |
-|------|-------------|-------|
-| `initialize_asr_got_graph` | Create new research graph | 1 |
-| `decompose_research_task` | Break down into dimensions | 2 |
-| `generate_hypotheses` | Create competing hypotheses | 3 |
-| `integrate_evidence` | Add evidence with Bayesian updates | 4 |
-| `analyze_causal_relationships` | Perform causal inference | 4 |
-| `detect_temporal_patterns` | Identify time-based relationships | 4 |
-| `assess_statistical_power` | Evaluate evidence quality | 4 |
-| `detect_biases` | Identify reasoning biases | 5 |
-| `extract_subgraphs` | Focus on high-value paths | 6 |
-| `generate_research_narrative` | Create structured output | 7 |
-| `perform_reflection_audit` | Quality control and validation | 8 |
-
-### Utility Tools
-
-| Tool | Description |
-|------|-------------|
-| `plan_interventions` | Model research interventions |
-| `create_interdisciplinary_bridges` | Connect research domains |
-| `estimate_research_impact` | Assess significance and utility |
-| `export_graph_data` | Export in JSON/YAML/GraphML |
-| `import_research_data` | Import existing research |
-
-## Data Export Formats
-
-- **JSON**: Complete graph data with full metadata
-- **YAML**: Human-readable configuration format
-- **GraphML**: Compatible with network analysis tools (Gephi, Cytoscape)
-- **DOT**: Graphviz visualization format
-
-## Integration with Research Workflows
-
-### Literature Review Integration
-```javascript
-// Import papers and create evidence nodes
-await claude.tools.import_research_data({
-  source: "pubmed_search",
-  query: "cutaneous T-cell lymphoma microbiome",
-  filters: { year_range: "2020-2024", study_types: ["clinical", "experimental"] }
-});
-```
-
-### Collaborative Research
-```javascript
-// Enable multi-researcher features
-await claude.tools.configure_collaboration({
-  researchers: [
-    { name: "Dr. Smith", expertise: "dermatology", role: "lead" },
-    { name: "Dr. Johnson", expertise: "microbiome", role: "specialist" }
-  ],
-  consensus_threshold: 0.8
-});
-```
-
-## Quality Assurance Features
-
-- **Bias Detection**: Systematic identification of cognitive and systemic biases
-- **Falsifiability Validation**: Ensure hypotheses meet scientific standards
-- **Statistical Rigor**: Power analysis and effect size validation
-- **Causal Validity**: Proper causal inference methodology
-- **Temporal Consistency**: Logical time-based relationship validation
-
-## Customization for Research
-
-The extension is pre-configured with a research profile:
-
-- **Primary Domain**: Immunology/Dermatology
-- **Specializations**: CTCL, skin microbiome, chromosomal instability
-- **Methodologies**: Genomic analysis, pharmacologic interference, ML integration
-- **Communication Style**: Formal academic discourse with Vancouver citations
-- **Interdisciplinary Focus**: Immunology ↔ Machine Learning bridges
-
-## Troubleshooting
-
-### Common Issues
-
-1. **Server Start Failure**
-   ```bash
-   cd server
-   npm install
-   node index.js
-   ```
-
-2. **Tool Not Found**
-   - Verify manifest.json is valid
-   - Check server/index.js tool definitions
-   - Restart Claude Desktop
-
-3. **Graph State Errors**
-   - Initialize graph before using other tools
-   - Follow stage sequence (1→8)
-   - Check current stage with `get_graph_summary`
-
-4. **Export Issues**
-   - Verify output directory permissions
-   - Check available disk space
-   - Validate graph data integrity
-
-### Debug Mode
-```bash
-# Run server with debugging
-cd server
-node --inspect index.js
-```
-
-## Contributing
-
-This extension follows the ASR-GoT specification. Contributions should:
-
-1. Maintain compatibility with the 8-stage framework
-2. Include comprehensive test coverage
-3. Follow defensive programming practices
-4. Update documentation for new features
-
-## License
-
-MIT License - See LICENSE file for details.
-
-## Support
-
-- **Issues**: [GitHub Issues](https://github.com/saptaswa-dey/asr-got-desktop-extension/issues)
-- **Documentation**: [GitHub Wiki](https://github.com/saptaswa-dey/asr-got-desktop-extension/wiki)
-- **Contact**: Dr. Saptaswa Dey <saptaswa.dey@medunigraz.at>
-
-## 📊 GitHub Repository Features
-
-- **⭐ Star this repo** if you find it useful!
-- **🐛 Report issues** via [GitHub Issues](https://github.com/saptaswa-dey/asr-got-desktop-extension/issues)
-- **💡 Request features** through issue templates
-- **🤝 Contribute** following our [Contributing Guidelines](CONTRIBUTING.md)
-
-## 📝 Citation
-
-If you use this extension in your research, please cite:
-
-```bibtex
-@software{dey2024asrgot,
-  author = {Dey, Saptaswa},
-  title = {ASR-GoT Desktop Extension: Advanced Scientific Reasoning through Graph-of-Thoughts Framework},
-  year = {2024},
-  version = {1.0.0},
-  url = {https://github.com/saptaswa-dey/asr-got-desktop-extension},
-  license = {MIT}
-}
-```
-
----
-
-**Built for systematic scientific reasoning. Designed for discovery.**
-=======
-# Research Quest
-
-[![License: MIT](https://img.shields.io/badge/License-MIT-yellow.svg)](https://opensource.org/licenses/MIT)
-[![Node.js Version](https://img.shields.io/badge/node-%3E%3D18.0.0-brightgreen.svg)](https://nodejs.org/)
-[![MCP Server](https://img.shields.io/badge/MCP-Server-blue.svg)](https://modelcontextprotocol.io/)
-[![Research-Quest](https://img.shields.io/badge/Framework-Research--Quest-green.svg)]()
-[![smithery badge](https://smithery.ai/badge/@SaptaDey/research-quest)](https://smithery.ai/server/@SaptaDey/research-quest)
-
-
-**Research-Quest**
-
-A comprehensive desktop extension implementing the Research-Quest framework for systematic scientific reasoning through an 8-stage graph-based methodology.
-
-> 🧬 **Designed for Advanced Scientific Research** - Created specifically for research in immunology, dermatology, and computational biology, but extensible to any scientific domain.
-
-## Overview
-
-The Research-Quest desktop extension provides researchers with a powerful tool for conducting systematic scientific analysis through a structured, graph-based approach. This extension implements the complete Research-Quest framework as defined in the Research-Quest.md specification, enabling:
-
-- **Systematic Research Methodology**: 8-stage process from initialization to reflection
-- **Multi-dimensional Confidence Tracking**: Bayesian belief updates with statistical rigor
-- **Interdisciplinary Research Support**: Bridge nodes connecting different domains
-- **Causal Inference Capabilities**: Pearl's do-calculus and counterfactual reasoning
-- **Temporal Pattern Analysis**: Dynamic relationship modeling
-- **Bias Detection & Mitigation**: Systematic bias identification and correction
-- **Impact Assessment**: Research significance and utility estimation
-- **Collaborative Research Features**: Multi-researcher attribution and consensus building
-
-## Architecture
-
-### 8-Stage Research-Quest Framework
-
-1. **Initialization**: Create root node with task understanding
-2. **Decomposition**: Break down research task into fundamental dimensions
-3. **Hypothesis/Planning**: Generate competing hypotheses with detailed metadata
-4. **Evidence Integration**: Bayesian confidence updates with typed relationships
-5. **Pruning/Merging**: Graph refinement based on confidence and impact
-6. **Subgraph Extraction**: Focus on high-value research pathways
-7. **Composition**: Generate structured research narratives
-8. **Reflection**: Comprehensive quality audit and validation
-
-### Key Features
-
-- **Multi-dimensional Confidence**: `[empirical_support, theoretical_basis, methodological_rigor, consensus_alignment]`
-- **Typed Relationships**: Causal, temporal, correlative, and logical edge types
-- **Statistical Validation**: Power analysis, effect size estimation, confidence intervals
-- **Knowledge Gap Identification**: Systematic identification of research opportunities
-- **Interdisciplinary Bridge Nodes (IBNs)**: Connect insights across research domains
-- **Dynamic Graph Topology**: Adaptive structure based on evidence patterns
-
-## Quick Start
-
-### 🚀 Installation
-
-#### Installing via Smithery
-
-To install scientific-research-claude-extension for Claude Desktop automatically via [Smithery](https://smithery.ai/server/@SaptaDey/scientific-research-claude-extension):
-
-```bash
-npx -y @smithery/cli install @SaptaDey/scientific-research-claude-extension --client claude
-```
-
-#### Prerequisites
-- **Node.js** >= 18.0.0 ([Download](https://nodejs.org/))
-- **Claude Desktop** >= 0.10.0 ([Download](https://claude.ai/desktop))
-- **Git** for cloning the repository
-
-#### Setup Instructions
-
-1. **Clone the Repository**
-   ```bash
-   git clone https://github.com/SaptaDey/Research-Quest-desktop-extension.git
-   cd Research-Quest-desktop-extension
-   ```
-
-2. **Install Dependencies**
-   ```bash
-   cd server
-   npm install
-   ```
-
-3. **Test Installation**
-   ```bash
-   npm test
-   ```
-
-4. **Package Extension** (if needed)
-   ```bash
-   # Using DXT CLI (if available)
-   dxt pack .
-   
-   # Or create zip manually
-   zip -r Research-Quest-extension.dxt manifest.json server/ -x "server/node_modules/.cache/*"
-   ```
-
-5. **Install in Claude Desktop**
-   - Open Claude Desktop
-   - Navigate to Extensions
-   - Install from local file: `Research-Quest-extension.dxt`
-   - Configure research domain and preferences
-
-## Configuration
-
-The extension supports extensive customization through user configuration:
-
-### Research Settings
-- **Primary Research Domain**: Your field of expertise (immunology, dermatology, etc.)
-- **Confidence Threshold**: Minimum confidence for hypothesis consideration (0.0-1.0)
-- **Statistical Power Threshold**: Minimum power for evidence acceptance (0.0-1.0)
-
-### Framework Options
-- **Multi-Layer Networks**: Enable complex system representation
-- **Collaboration Features**: Multi-researcher attribution and consensus
-- **Temporal Decay Factor**: Time-based evidence weighting (0.0-1.0)
-- **Citation Style**: Vancouver, APA, Harvard, or Nature formats
-
-### Workspace
-- **Research Directory**: Local folder for graph data and exports
-- **Impact Estimation Model**: Basic, comprehensive, or domain-specific
-
-## Usage Examples
-
-### Basic Research Workflow
-
-1. **Initialize Research Graph**
-   ```javascript
-   // Initialize new research investigation
-   await claude.tools.initialize_asr_got_graph({
-     task_description: "Investigate the role of skin microbiome in cutaneous T-cell lymphoma progression",
-     initial_confidence: [0.8, 0.7, 0.9, 0.6],
-     config: {
-       research_domain: "immunology",
-       enable_multi_layer: true
-     }
-   });
-   ```
-
-2. **Decompose Research Task**
-   ```javascript
-   // Break down into research dimensions
-   await claude.tools.decompose_research_task({
-     dimensions: [
-       "Scope", "Objectives", "Methodology", 
-       "Data Requirements", "Expected Outcomes", 
-       "Potential Biases", "Knowledge Gaps"
-     ]
-   });
-   ```
-
-3. **Generate Hypotheses**
-   ```javascript
-   // Create competing hypotheses for a dimension
-   await claude.tools.generate_hypotheses({
-     dimension_node_id: "n2.1",
-     hypotheses: [
-       {
-         content: "Microbiome dysbiosis precedes CTCL development",
-         falsification_criteria: "Longitudinal study showing normal microbiome in pre-malignant tissue",
-         impact_score: 0.8,
-         disciplinary_tags: ["immunology", "dermatology", "microbiome"]
-       }
-     ]
-   });
-   ```
-
-4. **Integrate Evidence**
-   ```javascript
-   // Add evidence with statistical validation
-   await claude.tools.integrate_evidence({
-     hypothesis_node_id: "h_n2.1_1",
-     evidence: {
-       title: "Microbiome Analysis in CTCL Patients",
-       content: "16S rRNA sequencing shows reduced diversity in lesional skin",
-       relationship: "Supportive",
-       statistical_power: {
-         power: 0.85,
-         sample_size: 120,
-         effect_size: 0.6
-       },
-       confidence: [0.8, 0.7, 0.9, 0.8]
-     }
-   });
-   ```
-
-### Advanced Features
-
-#### Causal Analysis
-```javascript
-await claude.tools.analyze_causal_relationships({
-  source_node: "microbiome_dysbiosis",
-  target_node: "ctcl_progression",
-  method: "do_calculus",
-  confounders: ["age", "immunosuppression", "genetics"]
-});
-```
-
-#### Temporal Pattern Detection
-```javascript
-await claude.tools.detect_temporal_patterns({
-  node_set: ["immune_activation", "microbiome_shift", "malignant_transformation"],
-  pattern_types: ["sequential", "cyclic", "delayed"]
-});
-```
-
-#### Knowledge Gap Analysis
-```javascript
-await claude.tools.identify_knowledge_gaps({
-  focus_areas: ["mechanistic_pathways", "therapeutic_targets"],
-  prioritization: "impact_weighted"
-});
-```
-
-## Tools Reference
-
-### Core Research-Quest Tools
-
-| Tool | Description | Stage |
-|------|-------------|-------|
-| `initialize_asr_got_graph` | Create new research graph | 1 |
-| `decompose_research_task` | Break down into dimensions | 2 |
-| `generate_hypotheses` | Create competing hypotheses | 3 |
-| `integrate_evidence` | Add evidence with Bayesian updates | 4 |
-| `analyze_causal_relationships` | Perform causal inference | 4 |
-| `detect_temporal_patterns` | Identify time-based relationships | 4 |
-| `assess_statistical_power` | Evaluate evidence quality | 4 |
-| `detect_biases` | Identify reasoning biases | 5 |
-| `extract_subgraphs` | Focus on high-value paths | 6 |
-| `generate_research_narrative` | Create structured output | 7 |
-| `perform_reflection_audit` | Quality control and validation | 8 |
-
-### Utility Tools
-
-| Tool | Description |
-|------|-------------|
-| `plan_interventions` | Model research interventions |
-| `create_interdisciplinary_bridges` | Connect research domains |
-| `estimate_research_impact` | Assess significance and utility |
-| `export_graph_data` | Export in JSON/YAML/GraphML |
-| `import_research_data` | Import existing research |
-
-## Data Export Formats
-
-- **JSON**: Complete graph data with full metadata
-- **YAML**: Human-readable configuration format
-- **GraphML**: Compatible with network analysis tools (Gephi, Cytoscape)
-- **DOT**: Graphviz visualization format
-
-## Integration with Research Workflows
-
-### Literature Review Integration
-```javascript
-// Import papers and create evidence nodes
-await claude.tools.import_research_data({
-  source: "pubmed_search",
-  query: "cutaneous T-cell lymphoma microbiome",
-  filters: { year_range: "2020-2024", study_types: ["clinical", "experimental"] }
-});
-```
-
-### Collaborative Research
-```javascript
-// Enable multi-researcher features
-await claude.tools.configure_collaboration({
-  researchers: [
-    { name: "Dr. Smith", expertise: "dermatology", role: "lead" },
-    { name: "Dr. Johnson", expertise: "microbiome", role: "specialist" }
-  ],
-  consensus_threshold: 0.8
-});
-```
-
-## Quality Assurance Features
-
-- **Bias Detection**: Systematic identification of cognitive and systemic biases
-- **Falsifiability Validation**: Ensure hypotheses meet scientific standards
-- **Statistical Rigor**: Power analysis and effect size validation
-- **Causal Validity**: Proper causal inference methodology
-- **Temporal Consistency**: Logical time-based relationship validation
-
-## Customization for Research
-
-The extension is pre-configured with a research profile:
-
-- **Primary Domain**: Immunology/Dermatology
-- **Specializations**: CTCL, skin microbiome, chromosomal instability
-- **Methodologies**: Genomic analysis, pharmacologic interference, ML integration
-- **Communication Style**: Formal academic discourse with Vancouver citations
-- **Interdisciplinary Focus**: Immunology ↔ Machine Learning bridges
-
-## Troubleshooting
-
-### Common Issues
-
-1. **Server Start Failure**
-   ```bash
-   cd server
-   npm install
-   node index.js
-   ```
-
-2. **Tool Not Found**
-   - Verify manifest.json is valid
-   - Check server/index.js tool definitions
-   - Restart Claude Desktop
-
-3. **Graph State Errors**
-   - Initialize graph before using other tools
-   - Follow stage sequence (1→8)
-   - Check current stage with `get_graph_summary`
-
-4. **Export Issues**
-   - Verify output directory permissions
-   - Check available disk space
-   - Validate graph data integrity
-
-### Debug Mode
-```bash
-# Run server with debugging
-cd server
-node --inspect index.js
-```
-
-## Contributing
-
-This extension follows the Research-Quest specification. Contributions should:
-
-1. Maintain compatibility with the 8-stage framework
-2. Include comprehensive test coverage
-3. Follow defensive programming practices
-4. Update documentation for new features
-
-## License
-
-MIT License - See LICENSE file for details.
-
-## Support
-
-- **Issues**: [GitHub Issues](https://github.com/SaptaDey/Research-Quest/issues)
-- **Contact**: Dr. Saptaswa Dey <saptaswa.dey@medunigraz.at>
-
-## 📊 GitHub Repository Features
-
-- **⭐ Star this repo** if you find it useful!
-- **🐛 Report issues** via [GitHub Issues](https://github.com/SaptaDey/Research-Quest/issues)
-- **💡 Request features** through issue templates
-- **🤝 Contribute** following our [Contributing Guidelines](CONTRIBUTING.md)
-
-## 📝 Citation
-
-If you use this extension in your research, please cite:
-
-```bibtex
-@software{dey2024asrgot,
-  author = {Dey, Saptaswa},
-  title = {Research-Quest},
-  year = {2024},
-  version = {1.0.0},
-  url = {https://github.com/SaptaDey/Research-Quest},
-  license = {MIT}
-}
-```
-
----
-
-**Built for systematic scientific reasoning. Designed for discovery.**
->>>>>>> 3f468a83
+# Research Quest
+
+[![License: MIT](https://img.shields.io/badge/License-MIT-yellow.svg)](https://opensource.org/licenses/MIT)
+[![Node.js Version](https://img.shields.io/badge/node-%3E%3D18.0.0-brightgreen.svg)](https://nodejs.org/)
+[![MCP Server](https://img.shields.io/badge/MCP-Server-blue.svg)](https://modelcontextprotocol.io/)
+[![Research-Quest](https://img.shields.io/badge/Framework-Research--Quest-green.svg)]()
+[![smithery badge](https://smithery.ai/badge/@SaptaDey/research-quest)](https://smithery.ai/server/@SaptaDey/research-quest)
+
+
+**Research-Quest**
+
+A comprehensive desktop extension implementing the Research-Quest framework for systematic scientific reasoning through an 8-stage graph-based methodology.
+
+> 🧬 **Designed for Advanced Scientific Research** - Created specifically for research in immunology, dermatology, and computational biology, but extensible to any scientific domain.
+
+## Overview
+
+The Research-Quest desktop extension provides researchers with a powerful tool for conducting systematic scientific analysis through a structured, graph-based approach. This extension implements the complete Research-Quest framework as defined in the Research-Quest.md specification, enabling:
+
+- **Systematic Research Methodology**: 8-stage process from initialization to reflection
+- **Multi-dimensional Confidence Tracking**: Bayesian belief updates with statistical rigor
+- **Interdisciplinary Research Support**: Bridge nodes connecting different domains
+- **Causal Inference Capabilities**: Pearl's do-calculus and counterfactual reasoning
+- **Temporal Pattern Analysis**: Dynamic relationship modeling
+- **Bias Detection & Mitigation**: Systematic bias identification and correction
+- **Impact Assessment**: Research significance and utility estimation
+- **Collaborative Research Features**: Multi-researcher attribution and consensus building
+
+## Architecture
+
+### 8-Stage Research-Quest Framework
+
+1. **Initialization**: Create root node with task understanding
+2. **Decomposition**: Break down research task into fundamental dimensions
+3. **Hypothesis/Planning**: Generate competing hypotheses with detailed metadata
+4. **Evidence Integration**: Bayesian confidence updates with typed relationships
+5. **Pruning/Merging**: Graph refinement based on confidence and impact
+6. **Subgraph Extraction**: Focus on high-value research pathways
+7. **Composition**: Generate structured research narratives
+8. **Reflection**: Comprehensive quality audit and validation
+
+### Key Features
+
+- **Multi-dimensional Confidence**: `[empirical_support, theoretical_basis, methodological_rigor, consensus_alignment]`
+- **Typed Relationships**: Causal, temporal, correlative, and logical edge types
+- **Statistical Validation**: Power analysis, effect size estimation, confidence intervals
+- **Knowledge Gap Identification**: Systematic identification of research opportunities
+- **Interdisciplinary Bridge Nodes (IBNs)**: Connect insights across research domains
+- **Dynamic Graph Topology**: Adaptive structure based on evidence patterns
+
+## Quick Start
+
+### 🚀 Installation
+
+#### Installing via Smithery
+
+To install scientific-research-claude-extension for Claude Desktop automatically via [Smithery](https://smithery.ai/server/@SaptaDey/scientific-research-claude-extension):
+
+```bash
+npx -y @smithery/cli install @SaptaDey/scientific-research-claude-extension --client claude
+```
+
+#### Prerequisites
+- **Node.js** >= 18.0.0 ([Download](https://nodejs.org/))
+- **Claude Desktop** >= 0.10.0 ([Download](https://claude.ai/desktop))
+- **Git** for cloning the repository
+
+#### Setup Instructions
+
+1. **Clone the Repository**
+   ```bash
+   git clone https://github.com/SaptaDey/Research-Quest-desktop-extension.git
+   cd Research-Quest-desktop-extension
+   ```
+
+2. **Install Dependencies**
+   ```bash
+   cd server
+   npm install
+   ```
+
+3. **Test Installation**
+   ```bash
+   npm test
+   ```
+
+4. **Package Extension** (if needed)
+   ```bash
+   # Using DXT CLI (if available)
+   dxt pack .
+   
+   # Or create zip manually
+   zip -r Research-Quest-extension.dxt manifest.json server/ -x "server/node_modules/.cache/*"
+   ```
+
+5. **Install in Claude Desktop**
+   - Open Claude Desktop
+   - Navigate to Extensions
+   - Install from local file: `Research-Quest-extension.dxt`
+   - Configure research domain and preferences
+
+## Configuration
+
+The extension supports extensive customization through user configuration:
+
+### Research Settings
+- **Primary Research Domain**: Your field of expertise (immunology, dermatology, etc.)
+- **Confidence Threshold**: Minimum confidence for hypothesis consideration (0.0-1.0)
+- **Statistical Power Threshold**: Minimum power for evidence acceptance (0.0-1.0)
+
+### Framework Options
+- **Multi-Layer Networks**: Enable complex system representation
+- **Collaboration Features**: Multi-researcher attribution and consensus
+- **Temporal Decay Factor**: Time-based evidence weighting (0.0-1.0)
+- **Citation Style**: Vancouver, APA, Harvard, or Nature formats
+
+### Workspace
+- **Research Directory**: Local folder for graph data and exports
+- **Impact Estimation Model**: Basic, comprehensive, or domain-specific
+
+## Usage Examples
+
+### Basic Research Workflow
+
+1. **Initialize Research Graph**
+   ```javascript
+   // Initialize new research investigation
+   await claude.tools.initialize_asr_got_graph({
+     task_description: "Investigate the role of skin microbiome in cutaneous T-cell lymphoma progression",
+     initial_confidence: [0.8, 0.7, 0.9, 0.6],
+     config: {
+       research_domain: "immunology",
+       enable_multi_layer: true
+     }
+   });
+   ```
+
+2. **Decompose Research Task**
+   ```javascript
+   // Break down into research dimensions
+   await claude.tools.decompose_research_task({
+     dimensions: [
+       "Scope", "Objectives", "Methodology", 
+       "Data Requirements", "Expected Outcomes", 
+       "Potential Biases", "Knowledge Gaps"
+     ]
+   });
+   ```
+
+3. **Generate Hypotheses**
+   ```javascript
+   // Create competing hypotheses for a dimension
+   await claude.tools.generate_hypotheses({
+     dimension_node_id: "n2.1",
+     hypotheses: [
+       {
+         content: "Microbiome dysbiosis precedes CTCL development",
+         falsification_criteria: "Longitudinal study showing normal microbiome in pre-malignant tissue",
+         impact_score: 0.8,
+         disciplinary_tags: ["immunology", "dermatology", "microbiome"]
+       }
+     ]
+   });
+   ```
+
+4. **Integrate Evidence**
+   ```javascript
+   // Add evidence with statistical validation
+   await claude.tools.integrate_evidence({
+     hypothesis_node_id: "h_n2.1_1",
+     evidence: {
+       title: "Microbiome Analysis in CTCL Patients",
+       content: "16S rRNA sequencing shows reduced diversity in lesional skin",
+       relationship: "Supportive",
+       statistical_power: {
+         power: 0.85,
+         sample_size: 120,
+         effect_size: 0.6
+       },
+       confidence: [0.8, 0.7, 0.9, 0.8]
+     }
+   });
+   ```
+
+### Advanced Features
+
+#### Causal Analysis
+```javascript
+await claude.tools.analyze_causal_relationships({
+  source_node: "microbiome_dysbiosis",
+  target_node: "ctcl_progression",
+  method: "do_calculus",
+  confounders: ["age", "immunosuppression", "genetics"]
+});
+```
+
+#### Temporal Pattern Detection
+```javascript
+await claude.tools.detect_temporal_patterns({
+  node_set: ["immune_activation", "microbiome_shift", "malignant_transformation"],
+  pattern_types: ["sequential", "cyclic", "delayed"]
+});
+```
+
+#### Knowledge Gap Analysis
+```javascript
+await claude.tools.identify_knowledge_gaps({
+  focus_areas: ["mechanistic_pathways", "therapeutic_targets"],
+  prioritization: "impact_weighted"
+});
+```
+
+## Tools Reference
+
+### Core Research-Quest Tools
+
+| Tool | Description | Stage |
+|------|-------------|-------|
+| `initialize_asr_got_graph` | Create new research graph | 1 |
+| `decompose_research_task` | Break down into dimensions | 2 |
+| `generate_hypotheses` | Create competing hypotheses | 3 |
+| `integrate_evidence` | Add evidence with Bayesian updates | 4 |
+| `analyze_causal_relationships` | Perform causal inference | 4 |
+| `detect_temporal_patterns` | Identify time-based relationships | 4 |
+| `assess_statistical_power` | Evaluate evidence quality | 4 |
+| `detect_biases` | Identify reasoning biases | 5 |
+| `extract_subgraphs` | Focus on high-value paths | 6 |
+| `generate_research_narrative` | Create structured output | 7 |
+| `perform_reflection_audit` | Quality control and validation | 8 |
+
+### Utility Tools
+
+| Tool | Description |
+|------|-------------|
+| `plan_interventions` | Model research interventions |
+| `create_interdisciplinary_bridges` | Connect research domains |
+| `estimate_research_impact` | Assess significance and utility |
+| `export_graph_data` | Export in JSON/YAML/GraphML |
+| `import_research_data` | Import existing research |
+
+## Data Export Formats
+
+- **JSON**: Complete graph data with full metadata
+- **YAML**: Human-readable configuration format
+- **GraphML**: Compatible with network analysis tools (Gephi, Cytoscape)
+- **DOT**: Graphviz visualization format
+
+## Integration with Research Workflows
+
+### Literature Review Integration
+```javascript
+// Import papers and create evidence nodes
+await claude.tools.import_research_data({
+  source: "pubmed_search",
+  query: "cutaneous T-cell lymphoma microbiome",
+  filters: { year_range: "2020-2024", study_types: ["clinical", "experimental"] }
+});
+```
+
+### Collaborative Research
+```javascript
+// Enable multi-researcher features
+await claude.tools.configure_collaboration({
+  researchers: [
+    { name: "Dr. Smith", expertise: "dermatology", role: "lead" },
+    { name: "Dr. Johnson", expertise: "microbiome", role: "specialist" }
+  ],
+  consensus_threshold: 0.8
+});
+```
+
+## Quality Assurance Features
+
+- **Bias Detection**: Systematic identification of cognitive and systemic biases
+- **Falsifiability Validation**: Ensure hypotheses meet scientific standards
+- **Statistical Rigor**: Power analysis and effect size validation
+- **Causal Validity**: Proper causal inference methodology
+- **Temporal Consistency**: Logical time-based relationship validation
+
+## Customization for Research
+
+The extension is pre-configured with a research profile:
+
+- **Primary Domain**: Immunology/Dermatology
+- **Specializations**: CTCL, skin microbiome, chromosomal instability
+- **Methodologies**: Genomic analysis, pharmacologic interference, ML integration
+- **Communication Style**: Formal academic discourse with Vancouver citations
+- **Interdisciplinary Focus**: Immunology ↔ Machine Learning bridges
+
+## Troubleshooting
+
+### Common Issues
+
+1. **Server Start Failure**
+   ```bash
+   cd server
+   npm install
+   node index.js
+   ```
+
+2. **Tool Not Found**
+   - Verify manifest.json is valid
+   - Check server/index.js tool definitions
+   - Restart Claude Desktop
+
+3. **Graph State Errors**
+   - Initialize graph before using other tools
+   - Follow stage sequence (1→8)
+   - Check current stage with `get_graph_summary`
+
+4. **Export Issues**
+   - Verify output directory permissions
+   - Check available disk space
+   - Validate graph data integrity
+
+### Debug Mode
+```bash
+# Run server with debugging
+cd server
+node --inspect index.js
+```
+
+## Contributing
+
+This extension follows the Research-Quest specification. Contributions should:
+
+1. Maintain compatibility with the 8-stage framework
+2. Include comprehensive test coverage
+3. Follow defensive programming practices
+4. Update documentation for new features
+
+## License
+
+MIT License - See LICENSE file for details.
+
+## Support
+
+- **Issues**: [GitHub Issues](https://github.com/SaptaDey/Research-Quest/issues)
+- **Contact**: Dr. Saptaswa Dey <saptaswa.dey@medunigraz.at>
+
+## 📊 GitHub Repository Features
+
+- **⭐ Star this repo** if you find it useful!
+- **🐛 Report issues** via [GitHub Issues](https://github.com/SaptaDey/Research-Quest/issues)
+- **💡 Request features** through issue templates
+- **🤝 Contribute** following our [Contributing Guidelines](CONTRIBUTING.md)
+
+## 📝 Citation
+
+If you use this extension in your research, please cite:
+
+```bibtex
+@software{dey2024asrgot,
+  author = {Dey, Saptaswa},
+  title = {Research-Quest},
+  year = {2024},
+  version = {1.0.0},
+  url = {https://github.com/SaptaDey/Research-Quest},
+  license = {MIT}
+}
+```
+
+---
+
+**Built for systematic scientific reasoning. Designed for discovery.**